import os
import threading

import pytest

from wiseagents import WiseAgentMessage, WiseAgentRegistry
from wiseagents.agents import CoVeChallengerRAGWiseAgent, PassThroughClientAgent
from wiseagents.llm import OpenaiAPIWiseAgentLLM
from wiseagents.transports import StompWiseAgentTransport
from wiseagents.vectordb import Document, PGVectorLangChainWiseAgentVectorDB

cond = threading.Condition()
assertError : AssertionError = None


@pytest.fixture(scope="session", autouse=True)
def run_after_all_tests():
    original_postgres_user = set_env_variable("POSTGRES_USER", "postgres")
    original_postgres_password = set_env_variable("POSTGRES_PASSWORD", "postgres")
    original_postgres_db = set_env_variable("POSTGRES_DB", "postgres")
    original_stomp_user = set_env_variable("STOMP_USER", "artemis")
    original_stomp_password = set_env_variable("STOMP_PASSWORD", "artemis")

    # Vector DB set up
    pg_vector_db = PGVectorLangChainWiseAgentVectorDB(get_connection_string())
    pg_vector_db.delete_collection("wise-agents-collection")
    pg_vector_db.insert_documents([Document(content="The Olympics took place in Paris in 2024",
                                            metadata={"source": "abc.com"}),
                                   Document(content="The Olympics were held from July 26, 2024 to August 11, 2024",
                                            metadata={"source": "abc.com"}),
                                   Document(content="The US received the most medals at the 2024 Olympics.",
                                            metadata={"source": "abc.com"}),
                                   Document(content="Simone Biles, from the US, won 4 Olympic medals in 2024.",
                                            metadata={"source": "abc.com"})
                                   ],
                                  "wise-agents-collection")
    yield

    # Vector DB clean up
    pg_vector_db.delete_collection("wise-agents-collection")

    # Clean up environment variables
    reset_env_variable("POSTGRES_USER", original_postgres_user)
    reset_env_variable("POSTGRES_PASSWORD", original_postgres_password)
    reset_env_variable("POSTGRES_DB", original_postgres_db)
    reset_env_variable("STOMP_USER", original_stomp_user)
    reset_env_variable("STOMP_PASSWORD", original_stomp_password)
    
<<<<<<< HEAD
    WiseAgentRegistry.clear_agents_descriptions_dict()
    WiseAgentRegistry.clear_contexts()
=======
    
    
>>>>>>> 212c3375


def set_env_variable(env_variable: str, value: str) -> str:
    original_value = os.environ.get(env_variable)
    os.environ[env_variable] = value
    return original_value


def reset_env_variable(env_variable: str, original_value: str):
    if original_value is None:
        del os.environ[env_variable]
    else:
        os.environ[env_variable] = original_value


def get_connection_string():
    return f"postgresql+psycopg://{os.environ['POSTGRES_USER']}:{os.environ['POSTGRES_PASSWORD']}@localhost:6024/{os.environ['POSTGRES_DB']}"


def response_delivered(message: WiseAgentMessage):
    global assertError
    with cond:
        response = message.message
        try:
            assert "4 medals" not in response
        except AssertionError:
            assertError = AssertionError
        print(f"C Response delivered: {response}")
        cond.notify()


def test_cove_challenger():
    global assertError
    groq_api_key = os.getenv("GROQ_API_KEY")
    
    pg_vector_db = PGVectorLangChainWiseAgentVectorDB(get_connection_string())
    llm1 = OpenaiAPIWiseAgentLLM(system_message="You are a retrieval augmented chatbot. You answer users' questions based on the context provided by the user. If you can't answer the question using the given context, just say you don't know the answer.",
                                 model_name="llama-3.1-70b-versatile", remote_address="https://api.groq.com/openai/v1",
                                 api_key=groq_api_key)
    agent = CoVeChallengerRAGWiseAgent(name="ChallengerWiseAgent1", description="This is a test agent", llm=llm1, vector_db=pg_vector_db,
                              transport=StompWiseAgentTransport(host='localhost', port=61616, agent_name="ChallengerWiseAgent1"),
                                       k=2, num_verification_questions=2)

    with cond:
        client_agent1 = PassThroughClientAgent(name="PassThroughClientAgent1", description="This is a test agent",
                                               transport=StompWiseAgentTransport(host='localhost', port=61616, agent_name="PassThroughClientAgent1")
                                               )
        client_agent1.set_response_delivery(response_delivered)
        client_agent1.send_request(WiseAgentMessage(f"{{'question': 'How many medals did Biles win at the Winter Olympics in 2024?'\n"
                                                    f"  'response': 'Biles won 4 medals.'\n"
                                                    f"}}",
                                                    "PassThroughClientAgent1"),
                                   "ChallengerWiseAgent1")
        cond.wait()
        if assertError is not None:
            raise assertError
        print(f"registered agents= {WiseAgentRegistry.get_agents_descptions_dict()}")
        for message in WiseAgentRegistry.get_or_create_context('default').message_trace:
            print(f'{message.sender} : {message.message} ')
    
    #stopping the agents
    client_agent1.stopAgent()
    agent.stopAgent()<|MERGE_RESOLUTION|>--- conflicted
+++ resolved
@@ -46,13 +46,8 @@
     reset_env_variable("STOMP_USER", original_stomp_user)
     reset_env_variable("STOMP_PASSWORD", original_stomp_password)
     
-<<<<<<< HEAD
-    WiseAgentRegistry.clear_agents_descriptions_dict()
-    WiseAgentRegistry.clear_contexts()
-=======
     
     
->>>>>>> 212c3375
 
 
 def set_env_variable(env_variable: str, value: str) -> str:
@@ -85,34 +80,35 @@
 
 
 def test_cove_challenger():
-    global assertError
-    groq_api_key = os.getenv("GROQ_API_KEY")
-    
-    pg_vector_db = PGVectorLangChainWiseAgentVectorDB(get_connection_string())
-    llm1 = OpenaiAPIWiseAgentLLM(system_message="You are a retrieval augmented chatbot. You answer users' questions based on the context provided by the user. If you can't answer the question using the given context, just say you don't know the answer.",
-                                 model_name="llama-3.1-70b-versatile", remote_address="https://api.groq.com/openai/v1",
-                                 api_key=groq_api_key)
-    agent = CoVeChallengerRAGWiseAgent(name="ChallengerWiseAgent1", description="This is a test agent", llm=llm1, vector_db=pg_vector_db,
-                              transport=StompWiseAgentTransport(host='localhost', port=61616, agent_name="ChallengerWiseAgent1"),
-                                       k=2, num_verification_questions=2)
+    try:
+        global assertError
+        groq_api_key = os.getenv("GROQ_API_KEY")
+        
+        pg_vector_db = PGVectorLangChainWiseAgentVectorDB(get_connection_string())
+        llm1 = OpenaiAPIWiseAgentLLM(system_message="You are a retrieval augmented chatbot. You answer users' questions based on the context provided by the user. If you can't answer the question using the given context, just say you don't know the answer.",
+                                    model_name="llama-3.1-70b-versatile", remote_address="https://api.groq.com/openai/v1",
+                                    api_key=groq_api_key)
+        agent = CoVeChallengerRAGWiseAgent(name="ChallengerWiseAgent1", description="This is a test agent", llm=llm1, vector_db=pg_vector_db,
+                                transport=StompWiseAgentTransport(host='localhost', port=61616, agent_name="ChallengerWiseAgent1"),
+                                        k=2, num_verification_questions=2)
 
-    with cond:
-        client_agent1 = PassThroughClientAgent(name="PassThroughClientAgent1", description="This is a test agent",
-                                               transport=StompWiseAgentTransport(host='localhost', port=61616, agent_name="PassThroughClientAgent1")
-                                               )
-        client_agent1.set_response_delivery(response_delivered)
-        client_agent1.send_request(WiseAgentMessage(f"{{'question': 'How many medals did Biles win at the Winter Olympics in 2024?'\n"
-                                                    f"  'response': 'Biles won 4 medals.'\n"
-                                                    f"}}",
-                                                    "PassThroughClientAgent1"),
-                                   "ChallengerWiseAgent1")
-        cond.wait()
-        if assertError is not None:
-            raise assertError
-        print(f"registered agents= {WiseAgentRegistry.get_agents_descptions_dict()}")
-        for message in WiseAgentRegistry.get_or_create_context('default').message_trace:
-            print(f'{message.sender} : {message.message} ')
-    
-    #stopping the agents
-    client_agent1.stopAgent()
-    agent.stopAgent()+        with cond:
+            client_agent1 = PassThroughClientAgent(name="PassThroughClientAgent1", description="This is a test agent",
+                                                transport=StompWiseAgentTransport(host='localhost', port=61616, agent_name="PassThroughClientAgent1")
+                                                )
+            client_agent1.set_response_delivery(response_delivered)
+            client_agent1.send_request(WiseAgentMessage(f"{{'question': 'How many medals did Biles win at the Winter Olympics in 2024?'\n"
+                                                        f"  'response': 'Biles won 4 medals.'\n"
+                                                        f"}}",
+                                                        "PassThroughClientAgent1"),
+                                    "ChallengerWiseAgent1")
+            cond.wait()
+            if assertError is not None:
+                raise assertError
+            print(f"registered agents= {WiseAgentRegistry.fetch_agents_descriptions_dict()}")
+            for message in WiseAgentRegistry.get_or_create_context('default').message_trace:
+                print(f'{message.sender} : {message.message} ')
+    finally:        
+        #stopping the agents
+        client_agent1.stopAgent()
+        agent.stopAgent()