--- conflicted
+++ resolved
@@ -14,13 +14,8 @@
 @pytest.fixture(scope="session", autouse=True)
 def run_after_all_tests():
     yield
-<<<<<<< HEAD
-    WiseAgentRegistry.clear_agents_descriptions_dict()
-    WiseAgentRegistry.clear_contexts()
-=======
     
     
->>>>>>> 212c3375
 
 
 cond = threading.Condition()
@@ -95,90 +90,94 @@
 
 @pytest.mark.needsllm
 def test_agent_tool():
-    json_schema = {
-                    "type": "object",
-                    "properties": {
-                        "location": {
-                            "type": "string",
-                            "description": "The city and state, e.g. San Francisco, CA",
+    try:
+        json_schema = {
+                        "type": "object",
+                        "properties": {
+                            "location": {
+                                "type": "string",
+                                "description": "The city and state, e.g. San Francisco, CA",
+                            },
+                            "unit": {"type": "string", "enum": ["celsius", "fahrenheit"]},
                         },
-                        "unit": {"type": "string", "enum": ["celsius", "fahrenheit"]},
-                    },
-                    "required": ["location"],
-                    }
-    WiseAgentTool(name="WeatherAgent", description="Get the current weather in a given location", agent_tool=True,
-                 parameters_json_schema=json_schema, call_back=None) 
-    llm = OpenaiAPIWiseAgentLLM(system_message="Answer my greeting saying Hello and my name",
-                                         model_name="llama3.1",
-                                         remote_address="http://localhost:11434/v1")      
+                        "required": ["location"],
+                        }
+        WiseAgentTool(name="WeatherAgent", description="Get the current weather in a given location", agent_tool=True,
+                    parameters_json_schema=json_schema, call_back=None) 
+        llm = OpenaiAPIWiseAgentLLM(system_message="Answer my greeting saying Hello and my name",
+                                            model_name="llama3.1",
+                                            remote_address="http://localhost:11434/v1")      
+        
+        weather_agent = WiseAgentWeather(name="WeatherAgent", description="Get the current weather in a given location")
+        
+        agent = LLMWiseAgentWithTools(name="WiseIntelligentAgent",
+                                    description="This is a test agent",
+                                    llm=llm,
+                                    tools = ["WeatherAgent"],
+                                    transport=StompWiseAgentTransport(host='localhost', port=61616, agent_name="WiseIntelligentAgent")
+                                    )
     
-    weather_agent = WiseAgentWeather(name="WeatherAgent", description="Get the current weather in a given location")
-    
-    agent = LLMWiseAgentWithTools(name="WiseIntelligentAgent",
-                                 description="This is a test agent",
-                                 llm=llm,
-                                 tools = ["WeatherAgent"],
-                                 transport=StompWiseAgentTransport(host='localhost', port=61616, agent_name="WiseIntelligentAgent")
-                                 )
-   
-    logging.info(f"tool: {WiseAgentRegistry.get_tool('WeatherAgent').get_tool_OpenAI_format()}")
-    with cond:    
+        logging.info(f"tool: {WiseAgentRegistry.get_tool('WeatherAgent').get_tool_OpenAI_format()}")
+        with cond:    
 
-        client_agent1  = PassThroughClientAgent(name="PassThroughClientAgent1", description="This is a test agent",
-                                                transport=StompWiseAgentTransport(host='localhost', port=61616, agent_name="PassThroughClientAgent1")
-                                                )
-        client_agent1.set_response_delivery(response_delivered)
-        client_agent1.send_request(WiseAgentMessage("What is the current weather in Tokyo?", "PassThroughClientAgent1"), 
-                                                    "WiseIntelligentAgent")
-        cond.wait()
-        
+            client_agent1  = PassThroughClientAgent(name="PassThroughClientAgent1", description="This is a test agent",
+                                                    transport=StompWiseAgentTransport(host='localhost', port=61616, agent_name="PassThroughClientAgent1")
+                                                    )
+            client_agent1.set_response_delivery(response_delivered)
+            client_agent1.send_request(WiseAgentMessage("What is the current weather in Tokyo?", "PassThroughClientAgent1"), 
+                                                        "WiseIntelligentAgent")
+            cond.wait()
+            
 
-    logging.info(f"registered agents= {WiseAgentRegistry.get_agents_descptions_dict()}")
-    for message in WiseAgentRegistry.get_or_create_context('default').message_trace:
-        logging.info(f'{message.sender} : {message.message} ')
-    client_agent1.stopAgent()
-    agent.stopAgent()
-    weather_agent.stopAgent()
+        logging.info(f"registered agents= {WiseAgentRegistry.fetch_agents_descriptions_dict()}")
+        for message in WiseAgentRegistry.get_or_create_context('default').message_trace:
+            logging.info(f'{message.sender} : {message.message} ')
+        client_agent1.stopAgent()
+    finally:    
+        agent.stopAgent()
+        weather_agent.stopAgent()
     
 @pytest.mark.needsllm
 def test_tool():
-    json_schema = {
-                    "type": "object",
-                    "properties": {
-                        "location": {
-                            "type": "string",
-                            "description": "The city and state, e.g. San Francisco, CA",
+    try:
+        json_schema = {
+                        "type": "object",
+                        "properties": {
+                            "location": {
+                                "type": "string",
+                                "description": "The city and state, e.g. San Francisco, CA",
+                            },
+                            "unit": {"type": "string", "enum": ["celsius", "fahrenheit"]},
                         },
-                        "unit": {"type": "string", "enum": ["celsius", "fahrenheit"]},
-                    },
-                    "required": ["location"],
-                    }
-    WiseAgentTool(name="get_current_weather", description="Get the current weather in a given location", agent_tool=False,
-                 parameters_json_schema=json_schema, call_back=get_current_weather) 
-    llm = OpenaiAPIWiseAgentLLM(system_message="Answer my greeting saying Hello and my name",
-                                         model_name="llama3.1",
-                                         remote_address="http://localhost:11434/v1")      
-    agent = LLMWiseAgentWithTools(name="WiseIntelligentAgent",
-                                 description="This is a test agent",
-                                 llm=llm,
-                                 tools = ["get_current_weather"],
-                                 transport=StompWiseAgentTransport(host='localhost', port=61616, agent_name="WiseIntelligentAgent")
-                                 )
-   
-    logging.info(f"tool: {WiseAgentRegistry.get_tool('get_current_weather').get_tool_OpenAI_format()}")
-    with cond:    
+                        "required": ["location"],
+                        }
+        WiseAgentTool(name="get_current_weather", description="Get the current weather in a given location", agent_tool=False,
+                    parameters_json_schema=json_schema, call_back=get_current_weather) 
+        llm = OpenaiAPIWiseAgentLLM(system_message="Answer my greeting saying Hello and my name",
+                                            model_name="llama3.1",
+                                            remote_address="http://localhost:11434/v1")      
+        agent = LLMWiseAgentWithTools(name="WiseIntelligentAgent",
+                                    description="This is a test agent",
+                                    llm=llm,
+                                    tools = ["get_current_weather"],
+                                    transport=StompWiseAgentTransport(host='localhost', port=61616, agent_name="WiseIntelligentAgent")
+                                    )
+    
+        logging.info(f"tool: {WiseAgentRegistry.get_tool('get_current_weather').get_tool_OpenAI_format()}")
+        with cond:    
 
-        client_agent1  = PassThroughClientAgent(name="PassThroughClientAgent1", description="This is a test agent",
-                                                transport=StompWiseAgentTransport(host='localhost', port=61616, agent_name="PassThroughClientAgent1")
-                                                )
-        client_agent1.set_response_delivery(response_delivered)
-        client_agent1.send_request(WiseAgentMessage("What is the current weather in Tokyo?", "PassThroughClientAgent1"), 
-                                                    "WiseIntelligentAgent")
-        cond.wait()
-        
+            client_agent1  = PassThroughClientAgent(name="PassThroughClientAgent1", description="This is a test agent",
+                                                    transport=StompWiseAgentTransport(host='localhost', port=61616, agent_name="PassThroughClientAgent1")
+                                                    )
+            client_agent1.set_response_delivery(response_delivered)
+            client_agent1.send_request(WiseAgentMessage("What is the current weather in Tokyo?", "PassThroughClientAgent1"), 
+                                                        "WiseIntelligentAgent")
+            cond.wait()
+            
 
-    logging.info(f"registered agents= {WiseAgentRegistry.get_agents_descptions_dict()}")
-    for message in WiseAgentRegistry.get_or_create_context('default').message_trace:
-        logging.info(f'{message.sender} : {message.message} ')
-    client_agent1.stopAgent()
-    agent.stopAgent()+        logging.info(f"registered agents= {WiseAgentRegistry.fetch_agents_descriptions_dict()}")
+        for message in WiseAgentRegistry.get_or_create_context('default').message_trace:
+            logging.info(f'{message.sender} : {message.message} ')
+    finally:
+        client_agent1.stopAgent()
+        agent.stopAgent()