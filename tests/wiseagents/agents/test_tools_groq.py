--- conflicted
+++ resolved
@@ -14,13 +14,8 @@
 @pytest.fixture(scope="session", autouse=True)
 def run_after_all_tests():
     yield
-<<<<<<< HEAD
-    WiseAgentRegistry.clear_agents_descriptions_dict()
-    WiseAgentRegistry.clear_contexts()
-=======
     
     
->>>>>>> 212c3375
 
 cond = threading.Condition()
 def get_current_weather(location, unit="fahrenheit"):
@@ -94,95 +89,99 @@
 #You need to set the environment variable GROQ_API_KEY with the value of your OpenAI API key
 #get your GROQ API key from https://groq.com/ and set it in the environment variable GROQ_API_KEY
 def test_agent_tool():
-    json_schema = {
-                    "type": "object",
-                    "properties": {
-                        "location": {
-                            "type": "string",
-                            "description": "The city and state, e.g. San Francisco, CA",
+    try:    
+        json_schema = {
+                        "type": "object",
+                        "properties": {
+                            "location": {
+                                "type": "string",
+                                "description": "The city and state, e.g. San Francisco, CA",
+                            },
+                            "unit": {"type": "string", "enum": ["celsius", "fahrenheit"]},
                         },
-                        "unit": {"type": "string", "enum": ["celsius", "fahrenheit"]},
-                    },
-                    "required": ["location"],
-                    }
-    WiseAgentTool(name="WeatherAgent", description="Get the current weather in a given location", agent_tool=True,
-                 parameters_json_schema=json_schema, call_back=None) 
-    groq_api_key= os.getenv("GROQ_API_KEY")
-    assert groq_api_key is not None
-    llm = OpenaiAPIWiseAgentLLM(system_message="Answer my greeting saying Hello and my name",
-                                         model_name="llama-3.1-70b-versatile",
-                                         remote_address="https://api.groq.com/openai/v1",
-                                         api_key=groq_api_key)      
-    
-    weather_agent = WiseAgentWeather(name="WeatherAgent", description="Get the current weather in a given location")
-    agent = LLMWiseAgentWithTools(name="WiseIntelligentAgent",
-                                 description="This is a test agent",
-                                 llm=llm,
-                                 tools = ["WeatherAgent"],
-                                 transport=StompWiseAgentTransport(host='localhost', port=61616, agent_name="WiseIntelligentAgent")
-                                 )
-    logging.info(f"tool: {WiseAgentRegistry.get_tool('WeatherAgent').get_tool_OpenAI_format()}")
-    with cond:    
+                        "required": ["location"],
+                        }
+        WiseAgentTool(name="WeatherAgent", description="Get the current weather in a given location", agent_tool=True,
+                    parameters_json_schema=json_schema, call_back=None) 
+        groq_api_key= os.getenv("GROQ_API_KEY")
+        assert groq_api_key is not None
+        llm = OpenaiAPIWiseAgentLLM(system_message="Answer my greeting saying Hello and my name",
+                                            model_name="llama-3.1-70b-versatile",
+                                            remote_address="https://api.groq.com/openai/v1",
+                                            api_key=groq_api_key)      
+        
+        weather_agent = WiseAgentWeather(name="WeatherAgent", description="Get the current weather in a given location")
+        agent = LLMWiseAgentWithTools(name="WiseIntelligentAgent",
+                                    description="This is a test agent",
+                                    llm=llm,
+                                    tools = ["WeatherAgent"],
+                                    transport=StompWiseAgentTransport(host='localhost', port=61616, agent_name="WiseIntelligentAgent")
+                                    )
+        logging.info(f"tool: {WiseAgentRegistry.get_tool('WeatherAgent').get_tool_OpenAI_format()}")
+        with cond:    
 
-        client_agent1  = PassThroughClientAgent(name="PassThroughClientAgent1", description="This is a test agent",
-                                                transport=StompWiseAgentTransport(host='localhost', port=61616, agent_name="PassThroughClientAgent1")
-                                                )
-        client_agent1.set_response_delivery(response_delivered)
-        client_agent1.send_request(WiseAgentMessage("What is the current weather in Tokyo?", "PassThroughClientAgent1"), 
-                                                    "WiseIntelligentAgent")
-        cond.wait()
-        
+            client_agent1  = PassThroughClientAgent(name="PassThroughClientAgent1", description="This is a test agent",
+                                                    transport=StompWiseAgentTransport(host='localhost', port=61616, agent_name="PassThroughClientAgent1")
+                                                    )
+            client_agent1.set_response_delivery(response_delivered)
+            client_agent1.send_request(WiseAgentMessage("What is the current weather in Tokyo?", "PassThroughClientAgent1"), 
+                                                        "WiseIntelligentAgent")
+            cond.wait()
+            
 
-    logging.info(f"registered agents= {WiseAgentRegistry.get_agents_descptions_dict()}")
-    for message in WiseAgentRegistry.get_or_create_context('default').message_trace:
-        logging.info(f'{message.sender} : {message.message} ')
-    client_agent1.stopAgent()
-    agent.stopAgent()
-    weather_agent.stopAgent()
+        logging.info(f"registered agents= {WiseAgentRegistry.fetch_agents_descriptions_dict()}")
+        for message in WiseAgentRegistry.get_or_create_context('default').message_trace:
+            logging.info(f'{message.sender} : {message.message} ')
+    finally:
+        client_agent1.stopAgent()
+        agent.stopAgent()
+        weather_agent.stopAgent()
 
 
 def test_tool():
-    json_schema = {
-                    "type": "object",
-                    "properties": {
-                        "location": {
-                            "type": "string",
-                            "description": "The city and state, e.g. San Francisco, CA",
+    try:
+        json_schema = {
+                        "type": "object",
+                        "properties": {
+                            "location": {
+                                "type": "string",
+                                "description": "The city and state, e.g. San Francisco, CA",
+                            },
+                            "unit": {"type": "string", "enum": ["celsius", "fahrenheit"]},
                         },
-                        "unit": {"type": "string", "enum": ["celsius", "fahrenheit"]},
-                    },
-                    "required": ["location"],
-                    }
-    WiseAgentTool(name="get_current_weather", description="Get the current weather in a given location", agent_tool=False,
-                 parameters_json_schema=json_schema, call_back=get_current_weather) 
-    groq_api_key = os.getenv("GROQ_API_KEY")
-    
-    llm = OpenaiAPIWiseAgentLLM(system_message="Answer my greeting saying Hello and my name",
-                                         model_name="llama-3.1-70b-versatile", remote_address="https://api.groq.com/openai/v1",
-                                         api_key=groq_api_key)      
-    agent = LLMWiseAgentWithTools(name="WiseIntelligentAgent",
-                                 description="This is a test agent",
-                                 llm=llm,
-                                 tools = ["get_current_weather"],
-                                 transport=StompWiseAgentTransport(host='localhost', port=61616, agent_name="WiseIntelligentAgent")
-                                 )
-    
-    logging.info(f"tool: {WiseAgentRegistry.get_tool('get_current_weather').get_tool_OpenAI_format()}")
-    with cond:    
+                        "required": ["location"],
+                        }
+        WiseAgentTool(name="get_current_weather", description="Get the current weather in a given location", agent_tool=False,
+                    parameters_json_schema=json_schema, call_back=get_current_weather) 
+        groq_api_key = os.getenv("GROQ_API_KEY")
+        
+        llm = OpenaiAPIWiseAgentLLM(system_message="Answer my greeting saying Hello and my name",
+                                            model_name="llama-3.1-70b-versatile", remote_address="https://api.groq.com/openai/v1",
+                                            api_key=groq_api_key)      
+        agent = LLMWiseAgentWithTools(name="WiseIntelligentAgent",
+                                    description="This is a test agent",
+                                    llm=llm,
+                                    tools = ["get_current_weather"],
+                                    transport=StompWiseAgentTransport(host='localhost', port=61616, agent_name="WiseIntelligentAgent")
+                                    )
+        
+        logging.info(f"tool: {WiseAgentRegistry.get_tool('get_current_weather').get_tool_OpenAI_format()}")
+        with cond:    
 
-        client_agent1  = PassThroughClientAgent(name="PassThroughClientAgent1", description="This is a test agent",
-                                                transport=StompWiseAgentTransport(host='localhost', port=61616, agent_name="PassThroughClientAgent1")
-                                                )
-        client_agent1.set_response_delivery(response_delivered)
-        client_agent1.send_request(WiseAgentMessage("What is the current weather in Tokyo?", "PassThroughClientAgent1"), 
-                                                    "WiseIntelligentAgent")
-        cond.wait()
-        
+            client_agent1  = PassThroughClientAgent(name="PassThroughClientAgent1", description="This is a test agent",
+                                                    transport=StompWiseAgentTransport(host='localhost', port=61616, agent_name="PassThroughClientAgent1")
+                                                    )
+            client_agent1.set_response_delivery(response_delivered)
+            client_agent1.send_request(WiseAgentMessage("What is the current weather in Tokyo?", "PassThroughClientAgent1"), 
+                                                        "WiseIntelligentAgent")
+            cond.wait()
+            
 
-    logging.info(f"registered agents= {WiseAgentRegistry.get_agents_descptions_dict()}")
-    for message in WiseAgentRegistry.get_or_create_context('default').message_trace:
-        logging.info(f'{message.sender} : {message.message} ')
-    client_agent1.stopAgent()
-    agent.stopAgent()
+        logging.info(f"registered agents= {WiseAgentRegistry.fetch_agents_descriptions_dict()}")
+        for message in WiseAgentRegistry.get_or_create_context('default').message_trace:
+            logging.info(f'{message.sender} : {message.message} ')
+    finally:
+        client_agent1.stopAgent()
+        agent.stopAgent()
    
     