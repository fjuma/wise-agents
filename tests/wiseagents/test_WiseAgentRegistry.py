--- conflicted
+++ resolved
@@ -9,13 +9,8 @@
 @pytest.fixture(scope="session", autouse=True)
 def run_after_all_tests():
     yield
-<<<<<<< HEAD
-    WiseAgentRegistry.clear_agents_descriptions_dict()
-    WiseAgentRegistry.clear_contexts()
-=======
     
     
->>>>>>> 212c3375
 class DummyTransport(WiseAgentTransport):
     
     def send_request(self, message: WiseAgentMessage, dest_agent_name: str):
@@ -29,48 +24,30 @@
         pass
    
 def test_register_agents():
-<<<<<<< HEAD
-    WiseAgentRegistry.clear_agents_descriptions_dict()
-=======
     
->>>>>>> 212c3375
-    agent = WiseAgent(name="Agent1", description="This is a test agent", 
+    try:
+        agent = WiseAgent(name="Agent1", description="This is a test agent", 
                       transport=StompWiseAgentTransport(host='localhost', port=61616, agent_name="WiseIntelligentAgent")
                                  )
-    assert 1 == WiseAgentRegistry.get_agents_descptions_dict().__len__()
-    logging.info(f'Agent ={agent}')
-<<<<<<< HEAD
-    logging.info(f'Agent in the registry={WiseAgentRegistry.get_agent_description(agent.name)}')
-    assert agent.description == WiseAgentRegistry.get_agent_description(agent.name)
-
-def test_remove_agent():
-    agent_name = "Agent1"
-    WiseAgentRegistry.unregister_agent(agent_name)
-    assert None == WiseAgentRegistry.get_agent_description(agent_name)
+        assert 1 == WiseAgentRegistry.fetch_agents_descriptions_dict().__len__()
+        logging.info(f'Agent ={agent}')
+        logging.info(f'Agent in the registry={WiseAgentRegistry.get_agent_description(agent.name)}')
+        assert agent.description == WiseAgentRegistry.get_agent_description(agent.name)
+    finally:    
+        agent.stopAgent()
 
 def test_get_agents():
-    WiseAgentRegistry.clear_agents_descriptions_dict()
-=======
-    logging.info(f'Agent in the registry={WiseAgentRegistry.get_agent(agent.name)}')
-    assert agent.description == WiseAgentRegistry.get_agent(agent.name)
-    agent.stopAgent()
-
-def test_get_agents():
-    
->>>>>>> 212c3375
-    agents = [WiseAgent(name="Agent1", description="This is a test agent", transport=DummyTransport()), 
-              WiseAgent(name="Agent2", description="This is another test agent", transport=DummyTransport()), 
-              WiseAgent(name="Agent3", description="This is yet another test agent", transport=DummyTransport())]
-    
-    for agent in agents:
-<<<<<<< HEAD
-        assert agent.description == WiseAgentRegistry.get_agent_description(agent.name)
-=======
-        assert agent.description == WiseAgentRegistry.get_agent(agent.name)
-    #stop the agents
-    for agent in agents:
-        agent.stopAgent()
->>>>>>> 212c3375
+    try:
+        agents = [WiseAgent(name="Agent1", description="This is a test agent", transport=DummyTransport()), 
+                WiseAgent(name="Agent2", description="This is another test agent", transport=DummyTransport()), 
+                WiseAgent(name="Agent3", description="This is yet another test agent", transport=DummyTransport())]
+        
+        for agent in agents:
+            assert agent.description == WiseAgentRegistry.get_agent_description(agent.name)
+        #stop the agents
+    finally:
+        for agent in agents:
+            agent.stopAgent()
 
 def test_get_contexts():
     
