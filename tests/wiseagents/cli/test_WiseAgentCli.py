--- conflicted
+++ resolved
@@ -68,13 +68,8 @@
     reset_env_variable("NEO4J_USERNAME", original_neo4j_username)
     reset_env_variable("NEO4J_PASSWORD", original_neo4j_password)
     
-<<<<<<< HEAD
-    WiseAgentRegistry.clear_agents_descriptions_dict()
-    WiseAgentRegistry.clear_contexts()
-=======
     
     
->>>>>>> 212c3375
 
 def set_env_variable(env_variable: str, value: str) -> str:
     original_value = os.environ.get(env_variable)
