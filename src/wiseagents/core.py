--- conflicted
+++ resolved
@@ -1041,13 +1041,9 @@
                     logging.debug("WatchError in register_agent")
                     continue
         else:
-<<<<<<< HEAD
-            cls.agents_descriptions_dict[agent_name] = agent_description
-=======
             if cls.agents.get(agent_name) is not None:
                 raise NameError(f"Agent with name {agent_name} already exists")
         cls.agents[agent_name] = agent_description
->>>>>>> 212c3375
     @classmethod    
     def register_context(cls, context : WiseAgentContext):
         """
@@ -1058,7 +1054,7 @@
         else:
             cls.contexts[context.name] = context
     @classmethod    
-    def get_agents_descptions_dict(cls) -> dict [str, str]:
+    def fetch_agents_descriptions_dict(cls) -> dict [str, str]:
         """
         Get the dict with the agent names as keys and descriptions as values
         """
@@ -1129,11 +1125,7 @@
     @classmethod
     def unregister_agent(cls, agent_name: str):
         """
-<<<<<<< HEAD
-        Unregister the agent from the registry
-=======
-        Remove the agent from the registry this should be used only on agents which already stopped STOMP connection
->>>>>>> 212c3375
+        Remove the agent from the registry this should be used only on agents which already stopped transport connection
         """
         if (cls.get_config().get("use_redis") == True):
             cls.redis_db.hdel("agents", agent_name)
@@ -1149,29 +1141,6 @@
             cls.redis_db.hdel("contexts", context_name)
         else:
             cls.contexts.pop(context_name)
-<<<<<<< HEAD
-    
-    @classmethod
-    def clear_agents_descriptions_dict(cls):
-        """
-        Clear all agents from the registry
-        """
-        if (cls.get_config().get("use_redis") == True):
-            cls.redis_db.delete("agents")
-        else:
-            cls.agents_descriptions_dict.clear()
-    
-    @classmethod
-    def clear_contexts(cls):
-        """
-        Clear all contexts from the registry
-        """
-        if (cls.get_config().get("use_redis") == True):
-            cls.redis_db.delete("contexts")
-        else:
-            cls.contexts.clear()
-=======
->>>>>>> 212c3375
         
     @classmethod
     def register_tool(cls, tool : WiseAgentTool):
@@ -1221,7 +1190,7 @@
             List[str]: the list of agent descriptions
         """
         agent_descriptions = []
-        for agent_name, agent_description in cls.get_agents_descptions_dict().items():
+        for agent_name, agent_description in cls.fetch_agents_descriptions_dict().items():
             agent_descriptions.append(f"Agent Name: {agent_name} Agent Description: {agent_description}")
 
         return agent_descriptions
